<<<<<<< HEAD
# Datos AEMET ⛅

Datos de la API de AEMET, a un archivo de distancia. Este repositorio contiene scripts pare exportar datos de algunos de los endpoints disponibles en la [API de AEMET](https://opendata.aemet.es/dist/index.html).


## 🛠️ Configuración

Para ejecutar los scripts en local, necesitas tener `uv` y la variable `AEMET_API_TOKEN` cargada en el entorno. Puedes instalar las dependencias con el siguiente comando.

```bash
make setup
```

Puedes leer algunas preguntas frecuentes del servicio para saber más sobre la [obtención de la clave y otras cosas](https://opendata.aemet.es/centrodedescargas/docs/FAQs170621.pdf).

## 🚀 Uso

Si quieres ejecutar el script, basta con hacer:

```bash
make run
```

Puedes checkear `data/raw` mientras que se ejecuta para ver los archivos descargados.

## 📄 Licencia

MIT.
=======
# Datos AEMET

Algunos datos de la API de AEMET, a un archivo de distancia!

Si tienes `uv` instalado, puedes ejecturar directamente el script `./aemet`.

```bash
usage: aemet [-h] {estaciones,valores-climatologicos} ...

Export AEMET climate data

positional arguments:
  {estaciones,valores-climatologicos}
                        Available commands
    estaciones          Fetch and save station information
    valores-climatologicos
                        Fetch and save climate data

options:
  -h, --help            show this help message and exit

Examples:
  aemet estaciones -o data
  aemet valores-climatologicos --start 2025-01-01 --end 2025-01-31 -o data
```
>>>>>>> b8496c7d
<|MERGE_RESOLUTION|>--- conflicted
+++ resolved
@@ -1,4 +1,3 @@
-<<<<<<< HEAD
 # Datos AEMET ⛅
 
 Datos de la API de AEMET, a un archivo de distancia. Este repositorio contiene scripts pare exportar datos de algunos de los endpoints disponibles en la [API de AEMET](https://opendata.aemet.es/dist/index.html).
@@ -6,13 +5,7 @@
 
 ## 🛠️ Configuración
 
-Para ejecutar los scripts en local, necesitas tener `uv` y la variable `AEMET_API_TOKEN` cargada en el entorno. Puedes instalar las dependencias con el siguiente comando.
-
-```bash
-make setup
-```
-
-Puedes leer algunas preguntas frecuentes del servicio para saber más sobre la [obtención de la clave y otras cosas](https://opendata.aemet.es/centrodedescargas/docs/FAQs170621.pdf).
+Para ejecutar el scripts en local, necesitas tener `uv` y la variable `AEMET_API_TOKEN` cargada en el entorno. Puedes leer algunas preguntas frecuentes del servicio para saber más sobre la [obtención de la clave y otras cosas](https://opendata.aemet.es/centrodedescargas/docs/FAQs170621.pdf).
 
 ## 🚀 Uso
 
@@ -22,17 +15,7 @@
 make run
 ```
 
-Puedes checkear `data/raw` mientras que se ejecuta para ver los archivos descargados.
-
-## 📄 Licencia
-
-MIT.
-=======
-# Datos AEMET
-
-Algunos datos de la API de AEMET, a un archivo de distancia!
-
-Si tienes `uv` instalado, puedes ejecturar directamente el script `./aemet`.
+También puede ejecutarlo directamente.
 
 ```bash
 usage: aemet [-h] {estaciones,valores-climatologicos} ...
@@ -53,4 +36,9 @@
   aemet estaciones -o data
   aemet valores-climatologicos --start 2025-01-01 --end 2025-01-31 -o data
 ```
->>>>>>> b8496c7d
+
+Checkea `data/raw` mientras que se ejecuta para ver los archivos descargados.
+
+## 📄 Licencia
+
+MIT.